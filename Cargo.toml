--- conflicted
+++ resolved
@@ -15,7 +15,6 @@
 halo2-dynamic-sha256 = { git = "https://github.com/SoraSuegami/halo2-dynamic-sha256.git", version = "0.1.0" }
 num-bigint = { version = "0.4", features = ["rand"] }
 sha2 = "0.10.6"
-<<<<<<< HEAD
 
 [target.'cfg(target_family = "wasm")'.dependencies]
 getrandom = { version = "0.2", features = ["js"] }
@@ -26,6 +25,9 @@
 web-sys = { version = "0.3", features = ["Request", "Window", "Response"] }
 wasm-bindgen-futures = "0.4"
 js-sys = "0.3"
+serde = { version = "1.0", features = ["derive"] }
+serde-wasm-bindgen = "0.4"
+
 
 [dev-dependencies]
 rand = "0.8.5"
@@ -34,18 +36,4 @@
 
 [[bench]]
 name = "bench"
-harness = false
-=======
-getrandom = { version = "0.2", features = ["js"]}
-wasm-bindgen = { version = "0.2.81", features = ["serde-serialize"]}
-console_error_panic_hook = "0.1.7"
-web-sys = { version = "0.3", features = ["Request", "Window", "Response"] }
-wasm-bindgen-futures = "0.4"
-js-sys = "0.3"
-serde = { version = "1.0", features = ["derive"] }
-serde-wasm-bindgen = "0.4"
-rayon = "1.5"
-wasm-bindgen-rayon = "1.0"
-rand = "0.8.5"
-rsa = {version = "0.6.1", features = ["serde"]}
->>>>>>> 9d5676fa
+harness = false